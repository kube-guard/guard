--- conflicted
+++ resolved
@@ -154,12 +154,8 @@
 				if err != nil {
 					log.Fatalln(err)
 				}
-<<<<<<< HEAD
-				data, err = meta.MarshalToYAML(newSecretForLDAPCert(opts.namespace, map[string][]byte{"ca.crt": cert}), core.SchemeGroupVersion)
-=======
 				certData := map[string][]byte{"ca.crt": cert}
 				data, err = meta.MarshalToYAML(newSecretForLDAPCert(opts.namespace, certData), core.SchemeGroupVersion)
->>>>>>> 27af0bb9
 				if err != nil {
 					log.Fatalln(err)
 				}
@@ -350,11 +346,7 @@
 			VolumeSource: core.VolumeSource{
 				Secret: &core.SecretVolumeSource{
 					SecretName:  "guard-cert",
-<<<<<<< HEAD
-					DefaultMode: types.Int32P(0555),
-=======
 					DefaultMode: types.Int32P(0444),
->>>>>>> 27af0bb9
 				},
 			},
 		}
@@ -385,7 +377,7 @@
 			ClusterIP: host,
 			Ports: []core.ServicePort{
 				{
-					Name:       "service-api",
+					Name:       "api",
 					Port:       int32(svcPort),
 					Protocol:   core.ProtocolTCP,
 					TargetPort: intstr.FromInt(servingPort),
