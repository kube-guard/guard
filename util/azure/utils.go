--- conflicted
+++ resolved
@@ -249,7 +249,7 @@
 		select {
 		case <-time.After(loopDuration):
 			discoverResourcesListStart := time.Now()
-			err := DiscoverResources()
+			err := DiscoverResources(ctx)
 			discoverResourcesDuration := time.Since(discoverResourcesListStart).Seconds()
 			if err != nil {
 				code := http.StatusInternalServerError
@@ -276,12 +276,7 @@
 3. creates OperationsMap which is a map of "group": { "resource": { "verb": DataAction{} } } }
 This map is used to create list of AuthorizationActionInfos when we get a SAR request where Resource/Verb/Group is *
 */
-<<<<<<< HEAD
-func DiscoverResources(ctx context.Context, settings *DiscoverResourcesSettings) (OperationsMap, error) {
-	operationsMap := OperationsMap{}
-=======
-func DiscoverResources() error {
->>>>>>> 340b981d
+func DiscoverResources(ctx context.Context) error {
 	apiResourcesListStart := time.Now()
 	apiResourcesList, err := fetchApiResources()
 	apiResourcesListDuration := time.Since(apiResourcesListStart).Seconds()
@@ -293,11 +288,7 @@
 	discoverResourcesApiServerCallDuration.Observe(apiResourcesListDuration)
 
 	getOperationsStart := time.Now()
-<<<<<<< HEAD
-	operationsList, err := fetchDataActionsList(ctx, settings)
-=======
-	operationsList, err := fetchDataActionsList()
->>>>>>> 340b981d
+	operationsList, err := fetchDataActionsList(ctx)
 	getOperationsDuration := time.Since(getOperationsStart).Seconds()
 
 	if err != nil {
@@ -435,11 +426,7 @@
 	return apiresourcesList, nil
 }
 
-<<<<<<< HEAD
-func fetchDataActionsList(ctx context.Context, settings *DiscoverResourcesSettings) ([]Operation, error) {
-=======
-func fetchDataActionsList() ([]Operation, error) {
->>>>>>> 340b981d
+func fetchDataActionsList(ctx context.Context) ([]Operation, error) {
 	req, err := http.NewRequest(http.MethodGet, settings.operationsEndpoint, nil)
 	if err != nil {
 		return nil, errors.Wrap(err, "Failed to create request for Get Operations call.")
