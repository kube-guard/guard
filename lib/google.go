--- conflicted
+++ resolved
@@ -7,10 +7,7 @@
 	"net/http"
 
 	"github.com/coreos/go-oidc"
-<<<<<<< HEAD
-=======
 	"github.com/pkg/errors"
->>>>>>> 13b524d3
 	"github.com/spf13/pflag"
 	"golang.org/x/oauth2/google"
 	gdir "google.golang.org/api/admin/directory/v1"
@@ -38,11 +35,7 @@
 	service  *gdir.Service
 }
 
-<<<<<<< HEAD
-type ExtendedTokenInfo struct {
-=======
 type TokenInfo struct {
->>>>>>> 13b524d3
 	gauth.Tokeninfo
 	HD string `json:"hd"`
 }
@@ -71,16 +64,9 @@
 		ctx:           context.Background(),
 	}
 
-<<<<<<< HEAD
-	var err error
-	provider, err := oidc.NewProvider(g.ctx, googleIssuerUrl)
-	if err != nil {
-		return nil, fmt.Errorf("Failed to create oidc provider for google. Reason: %v.", err)
-=======
 	provider, err := oidc.NewProvider(g.ctx, googleIssuerUrl)
 	if err != nil {
 		return nil, errors.Wrap(err, "failed to create oidc provider for google")
->>>>>>> 13b524d3
 	}
 
 	g.verifier = provider.Verifier(&oidc.Config{
@@ -90,20 +76,12 @@
 	if opts.ServiceAccountJsonFile != "" {
 		sa, err := ioutil.ReadFile(opts.ServiceAccountJsonFile)
 		if err != nil {
-<<<<<<< HEAD
-			return nil, fmt.Errorf("Failed to load service account json file %s. Reason: %v.", opts.ServiceAccountJsonFile, err)
-=======
 			return nil, errors.Wrapf(err, "failed to load service account json file %s", opts.ServiceAccountJsonFile)
->>>>>>> 13b524d3
 		}
 
 		cfg, err := google.JWTConfigFromJSON(sa, gdir.AdminDirectoryGroupReadonlyScope)
 		if err != nil {
-<<<<<<< HEAD
-			return nil, fmt.Errorf("Failed to create JWT config from service account json file %s. Reason: %v.", opts.ServiceAccountJsonFile, err)
-=======
 			return nil, errors.Wrapf(err, "failed to create JWT config from service account json file %s", opts.ServiceAccountJsonFile)
->>>>>>> 13b524d3
 		}
 
 		// https://admin.google.com/ManageOauthClients
@@ -114,58 +92,35 @@
 
 		g.service, err = gdir.New(client)
 		if err != nil {
-<<<<<<< HEAD
-			return nil, fmt.Errorf("Failed to create admin/directory/v1 client for domain %s. Reason: %v.", domain, err)
-=======
 			return nil, errors.Wrapf(err, "failed to create admin/directory/v1 client for domain %s", domain)
->>>>>>> 13b524d3
 		}
 	}
 	return g, nil
 }
 
-<<<<<<< HEAD
-=======
 // https://developers.google.com/identity/protocols/OpenIDConnect#validatinganidtoken
->>>>>>> 13b524d3
 func (g *GoogleClient) checkGoogle(name, token string) (auth.TokenReview, int) {
 	idToken, err := g.verifier.Verify(g.ctx, token)
 	if err != nil {
 		return Error(fmt.Sprintf("Failed to verify token for google. Reason: %v.", err)), http.StatusUnauthorized
 	}
 
-<<<<<<< HEAD
-	user := ExtendedTokenInfo{}
-
-	err = idToken.Claims(&user)
-=======
 	info := TokenInfo{}
 
 	err = idToken.Claims(&info)
->>>>>>> 13b524d3
 	if err != nil {
 		return Error(fmt.Sprintf("Failed to get claim from token. Reason: %v", err)), http.StatusUnauthorized
 	}
 
-<<<<<<< HEAD
-	// https://developers.google.com/identity/protocols/OpenIDConnect#validatinganidtoken
-	if user.HD != name {
-=======
 	if info.HD != name {
->>>>>>> 13b524d3
 		return Error(fmt.Sprintf("User is not a member of domain %s.", name)), http.StatusUnauthorized
 	}
 
 	resp := auth.TokenReview{}
 	resp.Status = auth.TokenReviewStatus{
 		User: auth.UserInfo{
-<<<<<<< HEAD
-			Username: user.Email,
-			UID:      user.UserId,
-=======
 			Username: info.Email,
 			UID:      info.UserId,
->>>>>>> 13b524d3
 		},
 	}
 
@@ -174,11 +129,7 @@
 		var pageToken string
 
 		for {
-<<<<<<< HEAD
-			r2, err := g.service.Groups.List().UserKey(user.Email).Domain(name).PageToken(pageToken).Do()
-=======
 			r2, err := g.service.Groups.List().UserKey(info.Email).Domain(name).PageToken(pageToken).Do()
->>>>>>> 13b524d3
 			if err != nil {
 				return Error(fmt.Sprintf("Failed to load user's groups for domain %s. Reason: %v.", name, err)), http.StatusUnauthorized
 			}
