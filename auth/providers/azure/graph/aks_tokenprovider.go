/*
Copyright The Guard Authors.

Licensed under the Apache License, Version 2.0 (the "License");
you may not use this file except in compliance with the License.
You may obtain a copy of the License at

    http://www.apache.org/licenses/LICENSE-2.0

Unless required by applicable law or agreed to in writing, software
distributed under the License is distributed on an "AS IS" BASIS,
WITHOUT WARRANTIES OR CONDITIONS OF ANY KIND, either express or implied.
See the License for the specific language governing permissions and
limitations under the License.
*/

package graph

import (
	"bytes"
<<<<<<< HEAD
	"context"
	"io/ioutil"
=======
	"io"
>>>>>>> e0840f9c
	"net/http"

	"go.kubeguard.dev/guard/util/httpclient"

	"github.com/pkg/errors"
)

type aksTokenProvider struct {
	name     string
	client   *http.Client
	tokenURL string
	tenantID string
}

// NewAKSTokenProvider returns a TokenProvider that implements On-Behalf-Of flow using AKS first party service
func NewAKSTokenProvider(tokenURL, tenantID string) TokenProvider {
	return &aksTokenProvider{
		name:     "AKSTokenProvider",
		client:   httpclient.DefaultHTTPClient,
		tokenURL: tokenURL,
		tenantID: tenantID,
	}
}

func (u *aksTokenProvider) Name() string { return u.name }

func (u *aksTokenProvider) Acquire(ctx context.Context, token string) (AuthResponse, error) {
	authResp := AuthResponse{}
	tokenReq := struct {
		TenantID    string `json:"tenantID,omitempty"`
		AccessToken string `json:"accessToken,omitempty"`
	}{
		TenantID:    u.tenantID,
		AccessToken: token,
	}

	buf := new(bytes.Buffer)
	if err := json.NewEncoder(buf).Encode(tokenReq); err != nil {
		return authResp, errors.Wrap(err, "failed to decode token request")
	}
	req, err := http.NewRequest(http.MethodPost, u.tokenURL, buf)
	if err != nil {
		return authResp, errors.Wrap(err, "failed to create request")
	}
	req.Header.Set("Content-Type", "application/json")

	resp, err := u.client.Do(req.WithContext(ctx))
	if err != nil {
		return authResp, errors.Wrap(err, "failed to send request")
	}
	defer resp.Body.Close()

	if resp.StatusCode != http.StatusOK {
		data, _ := io.ReadAll(resp.Body)
		return authResp, errors.Errorf("request failed with status code: %d and response: %s", resp.StatusCode, string(data))
	}
	err = json.NewDecoder(resp.Body).Decode(&authResp)
	if err != nil {
		return authResp, errors.Wrapf(err, "failed to decode response")
	}

	return authResp, nil
}<|MERGE_RESOLUTION|>--- conflicted
+++ resolved
@@ -18,12 +18,8 @@
 
 import (
 	"bytes"
-<<<<<<< HEAD
 	"context"
-	"io/ioutil"
-=======
 	"io"
->>>>>>> e0840f9c
 	"net/http"
 
 	"go.kubeguard.dev/guard/util/httpclient"
